--- conflicted
+++ resolved
@@ -158,59 +158,15 @@
     if isinstance(start, BasicNode):
         ret = reach(start.successor)
     elif isinstance(start, ConditionalNode):
-        ret = reach(start.conditional_edge) or reach(start.fallthrough_edge)
+        # Going through the conditional node cannot help, since that is a
+        # backwards arrow. There is no way to get to the end.
+        ret = (reach(start.fallthrough_edge) or
+            (not start.is_loop() and reach(start.conditional_edge)))
     else:
-<<<<<<< HEAD
         assert isinstance(start, ReturnNode)
         ret = False
 
     context.reachable_without[key] = ret
-=======
-        assert not isinstance(start, ReturnNode)  # because then, start == end
-        if isinstance(start, BasicNode):
-            # If the successor is removed, we can't make it. Otherwise, try
-            # to reach the end. A small caveat is premature returns. We
-            # actually don't want to allow a premature return to occur in
-            # this case, because otherwise the immediate postdominator will
-            # always end up as the return node.
-            is_premature_return = (
-                start.successor == context.flow_graph.nodes[-1] and
-                # You'd think a premature return would actually be the block
-                # with index = (end_index - 1). That is:
-                #   start.block.index != flow_graph.nodes[-1].block.index - 1
-                # However, this is not so; some functions have a dead
-                # penultimate block with a superfluous unreachable return. The
-                # way around this is to just check whether this is the
-                # penultimate block, not by index, but by position in the flow
-                # graph list:
-                start != context.flow_graph.nodes[-2]
-            )
-            ret = (start.successor != without and
-                    not is_premature_return and
-                    end_reachable_without(context, start.successor, end, without))
-        elif isinstance(start, ConditionalNode):
-            # If one edge or the other is removed, you have to go the other route.
-            if start.conditional_edge == without:
-                assert start.fallthrough_edge != without
-                ret = end_reachable_without(context, start.fallthrough_edge, end, without)
-            elif start.fallthrough_edge == without:
-                if start.is_loop():
-                    # Going through the conditional node cannot help, since
-                    # that is a backwards arrow. There is no way to get to the
-                    # end.
-                    ret = False
-                else:
-                    ret = end_reachable_without(context, start.conditional_edge, end, without)
-            elif start.is_loop():
-                # No point in going through the loop - it won't help us get
-                # to the end.
-                ret = end_reachable_without(context, start.fallthrough_edge, end, without)
-            else:
-                # Both routes are acceptable.
-                ret = (end_reachable_without(context, start.conditional_edge, end, without) or
-                        end_reachable_without(context, start.fallthrough_edge, end, without))
-    context.reachable_without[trip] = ret
->>>>>>> 9c782b0d
     return ret
 
 def immediate_postdominator(context: Context, start: Node, end: Node) -> Node:
@@ -399,21 +355,8 @@
             body.add_node(curr_start, indent, comment_empty=True)
 
         if isinstance(curr_start, BasicNode):
-<<<<<<< HEAD
             # In a BasicNode, the successor is the next articulation node.
             curr_start = curr_start.successor
-=======
-            # In a BasicNode, the successor is the next articulation node,
-            # unless the node is trying to prematurely return, in which case
-            # let it do that.
-            if isinstance(curr_start.successor, ReturnNode):
-                body.add_statement(SimpleStatement(indent, 'return;'))
-                handle_return(
-                    context, body, curr_start, curr_start.successor, indent)
-                break
-            else:
-                curr_start = curr_start.successor
->>>>>>> 9c782b0d
         elif isinstance(curr_start, ConditionalNode):
             # A ConditionalNode means we need to find the next articulation
             # node. This means we need to find the "immediate postdominator"
